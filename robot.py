import logging
import math
import numpy as np
import scipy.linalg
import shutil

from scipy import linalg
from scipy.sparse import csc_matrix
from scipy.sparse.linalg import splu
from scipy.spatial.distance import euclidean

class Robot(object):
    def __init__(self, config):
        """Initialize robot.

        Intializes robot from configuration file. The start position and
        covariance are specified from the configuration, while the ground truth
        is stored in the corresponding RobotMotion.

        Args:
            config: Configuration file.
        """
        self.logger_name = "Robot %d" % config['id']
        logger = logging.getLogger(self.logger_name)
        np.set_printoptions(precision=3,
                linewidth=shutil.get_terminal_size((80, 24)).columns)

        logger.info("Initializing with config %s", config)

        #initialize settings from config
        self.config = config
        self.id = config['id']

        # Goals initialization
        self.my_goals = config['goals']
        self.goal_index = 0
        self.goal_thresh = config['goal_parameters']['threshold']
        self.loiter_time = config['goal_parameters']['loiter_time']
        self.at_goal_time = 0

        # Covariances initialization
        sigma_init = config['sigma_initial']
        sigma_odom = config['sigma_odom']
        sigma_other_odom = config['sigma_fake_odom']
        sigma_range = config['sigma_range']
        self.sigma_init_inv = np.linalg.inv(scipy.linalg.sqrtm(sigma_init))
        self.sigma_odom_inv = np.linalg.inv(scipy.linalg.sqrtm(sigma_odom))
        self.sigma_other_odom_inv = np.linalg.inv(scipy.linalg.sqrtm(sigma_other_odom))
        self.sigma_range_inv = np.linalg.inv(scipy.linalg.sqrtm(sigma_range))

        self.sensor_deltas = [np.array(s['delta'], dtype=float)
                              for s in config['sensor_parameters']]
        self.use_range = config['use_range']
        self.start_pos = config['start']
        self.short_range_history = config['short_range_history']

        # Motion Controller Params
        self.kp_pos = .1
        self.v_lin_max = 1

        # SLAM Solver Params
        self.max_iterations = 50
        self.stopping_threshold = 1e-6

        self.odom_measurements = []
        self.other_control = {}
        self.range_measurements = []
        self.goals = dict() # Storing goal information for other robot IDs

        #buffer of range measurements received before successfully triangulating
        #an initial pose
        self.initial_ranges = dict()
        #robots we've received new measurements of
        self.update_ids = set()

        self.n_poses = {self.id : 1}
        self.pose_dim = 3
        self.odom_dim = 3
        self.range_dim = 1
        self.fake_thetas = True

        self.x = np.zeros((self.pose_dim, 1))
        self.x[:, 0] = self.start_pos
        self.t = 0


    def first_pose_ind(self, robot_id):
        start = sum([self.n_poses[id] for id in self.n_poses if id < robot_id])
        return self.pose_dim * start


    def last_pose_ind(self, robot_id):
        #count all the poses until "this" robot's is reached.
        #This could require counting all the robots before you (id < self.id)
        #and all of their respective poses (sum())
        start = sum([self.n_poses[id] for id in self.n_poses if id < robot_id])

        #returns the index of the first state element of the last pose for this
        #robot
        j0 = self.pose_dim * (start + self.n_poses[robot_id] - 1)
        return j0

<<<<<<< HEAD
    def sensor_pose(self, ind, si, x = None):
        if x is None:
            x = self.x
=======

    def sensor_pose(self, ind, si):
>>>>>>> 06b02240
        delta = self.sensor_deltas[si]
        j = self.first_pose_ind(self.id) + self.pose_dim * ind
        pos = x[j+1:j+3, 0]
        th = x[j, 0]
        R = np.array([[np.cos(th), -np.sin(th)],
                      [np.sin(th),  np.cos(th)]])
        return pos + R.dot(delta)


    @property
    def pos(self):
        j0 = self.last_pose_ind(self.id)
        return self.x[j0 + 1:j0 + 3].flatten()


    @property
    def th(self):
        j0 = self.last_pose_ind(self.id)
        return self.x[j0]


    def robot_pos(self, id, t = None):
        """Return this robot's belief in the x,y position of the specified robot

        Args:
            id: The id of the robot whose position is being queried
            t: If provided this function will return the belief of the robot's
               position at time t

        Returns:
            The x,y position being queried, or None if the specified robot
            hasn't been seen yet
        """
        if not id in self.n_poses:
            return (None, None)
        j0 = self.last_pose_ind(id)
        if self.n_poses[id] == 0:
            return np.array([None, None])
        return self.x[j0 + 1:j0 + 3].flatten()


    def robot_th(self, id, t = None):
        """Return this robot's belief in the angle of the specified robot

        Args:
            id: The id of the robot whose angle is being queried
            t: If provided this function will return the belief of the robot's
               angle at time t

        Returns:
            The angle being queried, or None if the specified robot hasn't been
            seen yet
        """
        if not id in self.n_poses:
            return None
        j0 = self.last_pose_ind(id)
        return self.x[j0]


    def wrap_to_pi(self, angle):
        """Wrap a measurement in radians to [-pi, pi]"""
        return (angle + math.pi) % (2 * math.pi) - math.pi


    def receive_short_range_message(self, message):
        """Handle a short range message.

        Short range messages should be high bandwidth, for when this robot is
        within a certain range of any other robot.

        Args:
            message: An object returned by get_short_range_data() call from
                another robot.
        """
        logger = logging.getLogger(self.logger_name)
        logger.debug("Received short range message %s", message)
        #ignore message if in odom-only mode
        if not self.use_range:
            return
        #overwrite controls with odometry from short range message
        id = message['id']
        n = len(message['data'])
        self.other_control[id][-n:] = message['data']

    def receive_long_range_message(self, message):
        """Handle a long range message.

        Long range messages should be low bandwidth, for when this robot is far
        away from other robots but still within long range sensor range.
        """
        logger = logging.getLogger(self.logger_name)
        logger.debug("Received long range message %s", message)
        #ignore message if in odom-only mode
        if not self.use_range:
            return
        other_id = message.data['id']
        ind = self.n_poses[self.id]

        # Store the goal information received in the message, overriding
        # previous goal information (if any). This assumes all frames are
        # aligned, which they are.
        self.goals[other_id] = message.data['goal']

        if not other_id in self.n_poses:
            #don't have an initial estimate yet, so buffer measurements until we
            #can successfully triangulate
            if not other_id in self.initial_ranges.keys():
                self.initial_ranges[other_id] = []
            for si, r in enumerate(message.measurements):
                self.initial_ranges[other_id].append((ind, si, r))
        else:
            self.update_ids.add(other_id)
            other_ind = self.n_poses[other_id]
            for si, r in enumerate(message.measurements):
                #measurements stored as (self_pose_index, other_id,
                #                        other_pose_index, sensor_index, range)
                meas = (ind, other_id, other_ind, si, r)
                self.range_measurements.append(meas)


    def receive_odometry_message(self, message):
        """Receive an odometry message to be able to sense the motion.

        This odometry measurement should be a result of the control output.
        Odometry Format:  [th_dot, x_dot, y_dot]

        Args:
            message: Odometry measurement as a result of control output.
        """
        logger = logging.getLogger(self.logger_name)
        logger.debug("Received odometry message %s", message)
        self.odom_measurements.append(np.expand_dims(message, axis=1))


    def get_short_range_message(self):
        """Get short range message to transmit to another robot.

        This message is allowed to be large, but should only be transmitted when
        the distance between robots is under a certain amount.

        Returns:
            Object to be transmitted to other robots when in short range.
        """

        message = {"id": self.config['id']}
<<<<<<< HEAD
        n = min(self.short_range_history, len(self.odom_measurements))
        message["data"] = self.odom_measurements[-n:]
        self.logger.debug("Returning short range message %s", message)
=======
        message["data"] = [2]
        logger = logging.getLogger(self.logger_name)
        logger.debug("Returning short range message %s", message)
>>>>>>> 06b02240
        return message


    def get_current_goal(self):
        """Get the current goal from the input list of goals.

        The robot configuration includes a list of goals. This function will
        return the proper current goal.

        Returns:
            The current goal of the robot.
        """
        return self.my_goals[self.goal_index]


    def update_goal(self):
        """Update the current goal, if necessary.

        Uses the current position estimate to determine if we're close enough to
        the current goal. If we've stuck around the current goal long enough,
        update to the next goal.
        """

        logger = logging.getLogger(self.logger_name)
        reached = self.get_current_goal() - self.pos
        if np.linalg.norm(reached) <= self.goal_thresh:
            self.at_goal_time += 1
        else:
            self.at_goal_time = 0

        if self.at_goal_time >= self.loiter_time:
            logger.info("Switching to the next goal!")
            self.goal_index += 1
            self.goal_index = min(self.goal_index, len(self.my_goals) - 1)


    def get_long_range_message(self):
        """Get long range message to transmit to another robot.

        This message is to be transmitted along with measurements for long
        range communication. The objects returned from here will be relatively
        small.

        Returns:
            Object to be transmitted to other robots in long range.
        """

        message = {
            "id": self.config['id'],
            "goal": self.get_current_goal(),
        }
        logger = logging.getLogger(self.logger_name)
        logger.debug("Returning long range message %s", message)
        return message


    def pid_controller(self, current, setpoint):
        """Get control output given current state and setpoint.

        This is pulled out of the get_control_output function so that it can be
        used to propagate other robot poses forward as well. This function
        currently only implements a P controller. Control output is currently
        given as [0, dx, dy], which means that orientation is never updated.

        Args:
            current: NumPy array of current [x, y] position
            setpoint: Goal state in [x, y]

        Returns:
            Control output from PID controller.
        """

        error = setpoint - current # Compute error relative to goal
        scale = self.v_lin_max / np.abs(error).max() # Determine scale factor P
        v_lin = error if scale > 1 else error * scale # Apply P controller
        control_output = np.hstack(([0], v_lin)) # Format nicely
        return control_output


    def get_control_output(self):
        """Get robot's control output for the current state.

        The robot may attempt to effect some sort of motion at every time step,
        which will be a result of the control output from this time step.

        Control Input:  [linear_velocity, angular_velocity]

        Returns:
            Control output to feed into the robot model.
        """

        logger = logging.getLogger(self.logger_name)
        self.control_output = self.pid_controller(self.pos,
                self.get_current_goal())
        logger.debug("Returning control output %s", self.control_output)
        return self.control_output


    def iterative_update(self, A, b):
        A_sp = csc_matrix(A.T.dot(A))
        A_splu = splu(A_sp)
        prev_x = self.x
        dx = A_splu.solve(A.T.dot(b))
        if self.meas_err(prev_x + dx) > self.meas_err(prev_x):
          #error went up, stop iterating now
          self.logger.debug("Error went up from %f to %f", self.meas_err(prev_x), self.meas_err(prev_x + dx))
          return False
        self.x = prev_x + dx

        #  logger = logging.getLogger(self.logger_name)
        #  logger.error("WATCH ME: %f, %f", self.x.T.max(), prev_x.T.max())
        if(euclidean(self.x,prev_x) < self.stopping_threshold):
            return False
        return True


    def prior_err(self, x):
        j0 = self.first_pose_ind(self.id)
        p0 = x[j0:j0 + self.pose_dim, 0]
        dz = self.start_pos - p0
        sigma = self.sigma_init_inv.dot(self.sigma_init_inv)
        return dz.T.dot(sigma.dot(dz))

    def odom_err(self, x):
        j_start = self.first_pose_ind(self.id)
        err = 0
        for ind, m in enumerate(self.odom_measurements):
            j0 = j_start + self.pose_dim * ind
            j1 = j_start + self.pose_dim * (ind + 1)
            p0 = x[j0:j0 + self.pose_dim]
            p1 = x[j1:j1 + self.pose_dim]
            #TODO: odom measurements should be multiplied by dt
            mPred = p1 - p0
            mPred[0] = self.wrap_to_pi(mPred[0])
            dz = m - mPred
            dz[0] = self.wrap_to_pi(dz[0])
            sigma = self.sigma_odom_inv.dot(self.sigma_odom_inv)
            err += dz.T.dot(sigma.dot(dz))
        return err

    def other_odom_err(self, x):
        err = 0
        for id in self.n_poses:
            if id == self.id:
                continue
            j_start = self.first_pose_ind(id)
            for ind in range(self.n_poses[id] - 1):
                j0 = j_start + self.pose_dim * ind
                j1 = j_start + self.pose_dim * (ind + 1)
                p0 = x[j0:j0 + self.pose_dim]
                p1 = x[j1:j1 + self.pose_dim]
                mPred = p1 - p0
                mPred[0] = self.wrap_to_pi(mPred[0])
                control = self.other_control[id][ind].reshape((-1, 1))
                dz = control-mPred
                dz[0] = self.wrap_to_pi(dz[0])
                sigma = self.sigma_other_odom_inv.dot(self.sigma_other_odom_inv)
                err += dz.T.dot(sigma.dot(dz))
        return err

    def range_err(self, x):
        err = 0
        for ind, other_id, other_ind, si, rMeas in self.range_measurements:
            j0 = self.first_pose_ind(self.id) + self.pose_dim * ind
            j1 = self.first_pose_ind(other_id) + self.pose_dim * other_ind

            th = x[j0, 0]
            pos0 = self.sensor_pose(ind, si, x)
            pos1 = x[j1+1:j1 + self.pose_dim, 0]
            delta = self.sensor_deltas[si]
            d = pos0 - pos1
            r = np.linalg.norm(d)

            dz = np.array((rMeas - r))
            sigma = self.sigma_range_inv.dot(self.sigma_range_inv)
            err += dz.T.dot(sigma.dot(dz))
        return err

    def meas_err(self, x):
        err = self.prior_err(x)
        err += self.odom_err(x)
        err += self.other_odom_err(x)
        err += self.range_err(x)
        return err

    def build_odom_system(self, A, b, i0):
        """builds the block of A and b corresponding to odometry measurements
        Args:
            A: Linear system being built
            b: Error vector
            i0: row at which to insert this block

        Returns:
            Index of next available row in A
        """
        i = i0
        j_start = self.first_pose_ind(self.id)
        for ind, m in enumerate(self.odom_measurements):
            j0 = j_start + self.pose_dim * ind
            j1 = j_start + self.pose_dim * (ind + 1)
            p0 = self.x[j0:j0 + self.pose_dim]
            p1 = self.x[j1:j1 + self.pose_dim]
            H = np.array([[-1, 0, 0, 1, 0, 0],
                          [0, -1, 0, 0, 1, 0],
                          [0, 0, -1, 0, 0, 1]])
            H = self.sigma_odom_inv.dot(H)
            A[i:i + self.odom_dim, j0:j0 + self.pose_dim] = H[:, :self.pose_dim]
            A[i:i + self.odom_dim, j1:j1 + self.pose_dim] = H[:, self.pose_dim:]
            #TODO: odom measurements should be multiplied by dt
            mPred = p1 - p0
            mPred[0] = self.wrap_to_pi(mPred[0])
            dz = m - mPred
            dz[0] = self.wrap_to_pi(dz[0])
            b[i:i + self.odom_dim, 0] = dz.flatten()
            i += self.odom_dim
        return i


    def build_range_system(self, A, b, i0):
        """Builds the block of A and b corresponding to range measurements
        Args:
            A: Linear system being built
            b: Error vector
            i0: row at which to insert this block

        Returns:
            Index of next available row in A

        """
        i = i0
        for ind, other_id, other_ind, si, rMeas in self.range_measurements:
            j0 = self.first_pose_ind(self.id) + self.pose_dim * ind
            j1 = self.first_pose_ind(other_id) + self.pose_dim * other_ind

            th = self.x[j0, 0]
            pos0 = self.sensor_pose(ind, si)
            pos1 = self.x[j1+1:j1 + self.pose_dim, 0]
            delta = self.sensor_deltas[si]
            d = pos0 - pos1
            r = np.linalg.norm(d)
            H = np.array([[(d[0] * (-delta[0]*np.sin(th) - delta[1]*np.cos(th)) +
                            d[1] * (delta[0]*np.cos(th) - delta[1]*np.sin(th))) / r,
                           d[0] / r, d[1] / r,  0, -d[0] / r, -d[1] / r]])
            H = self.sigma_range_inv.dot(H)

            A[i:i + self.range_dim, j0:j0 + self.pose_dim] = H[0, :self.pose_dim]
            A[i:i + self.range_dim, j1:j1 + self.pose_dim] = H[0, self.pose_dim:]
            b[i:i + self.range_dim, 0] = rMeas - r
            i += self.range_dim
        return i


    def build_other_odom_system(self, A, b, i0):
        """builds the block of A and b corresponding to odometry measurements
        Args:
            A: Linear system being built
            b: Error vector
            i0: row at which to insert this block

        Returns:
            Number of rows in this block
        """
        i = i0
        for id in self.n_poses:
            if id == self.id:
                continue
            j_start = self.first_pose_ind(id)
            for ind in range(self.n_poses[id] - 1):
                j0 = j_start + self.pose_dim * ind
                j1 = j_start + self.pose_dim * (ind + 1)
                p0 = self.x[j0:j0 + self.pose_dim]
                p1 = self.x[j1:j1 + self.pose_dim]
                H = np.array([[-1, 0, 0, 1, 0, 0],
                              [0, -1, 0, 0, 1, 0],
                              [0, 0, -1, 0, 0, 1]])
                H = self.sigma_other_odom_inv.dot(H)
                A[i:i + self.odom_dim, j0:j0 + self.pose_dim] = H[:, :self.pose_dim]
                A[i:i + self.odom_dim, j1:j1 + self.pose_dim] = H[:, self.pose_dim:]
                mPred = p1 - p0
                mPred[0] = self.wrap_to_pi(mPred[0])
                control = self.other_control[id][ind].reshape((-1, 1))
                dz = control-mPred
                dz[0] = self.wrap_to_pi(dz[0])
                b[i:i + self.odom_dim, 0] = dz.flatten()
                i += self.odom_dim
        return i


    def build_priors(self, A, b, i0):
        """builds the block of A and b corresponding to priors
        Args:
            A: Linear system being built
            b: Error vector
            i0: row at which to insert this block

        Returns:
            Number of rows in this block
        """

        i = i0
        j0 = self.first_pose_ind(self.id)
        p0 = self.x[j0:j0 + self.pose_dim, 0]
        A[i0:i0 + self.pose_dim, j0:j0 + self.pose_dim] = self.sigma_init_inv
        b[i0:i0 + self.pose_dim, 0] = self.start_pos - p0
        i += self.pose_dim

        if self.fake_thetas:
          #If measurements are insufficient to determine other robot
          #orientations, add a prior setting other robots' initial orientations
          #to 0
          for id in self.n_poses:
              if id == self.id:
                  continue
              j0 = self.first_pose_ind(id)
              A[i, j0] = 1
              b[i, 0] = 0 - self.x[j0]

              i += 1

        return i


    def build_system(self):
        """Build A and b linearized around the current state
        """
        M = len(self.odom_measurements) * self.odom_dim + self.pose_dim + \
            len(self.range_measurements) * self.range_dim + \
            (sum(self.n_poses.values()) - self.n_poses[self.id] - len(self.n_poses) + 1) * self.odom_dim
        if self.fake_thetas:
            M += len(self.n_poses) - 1 # -1 for this robot
        N = sum(self.n_poses.values()) * self.pose_dim
        A = scipy.sparse.lil_matrix((M, N))
        b = np.zeros((M, 1))

        i = 0
        i = self.build_priors(A, b, i)
        i = self.build_odom_system(A, b, i)
        i = self.build_other_odom_system(A, b, i)
        i = self.build_range_system(A, b, i)

        return A, b


    def triangulate(self, measurements):
        """Triangulate position of other robot based on sensor readings

        This method is used to estimate an initial position for another robot
        the first time it is seen
        """
        if len(measurements) < 3:
          return None
        j_start = self.first_pose_ind(self.id)
        A = np.zeros((len(measurements) - 1, 2))
        b = np.zeros((len(measurements) - 1, 1))

        #Find x_n, y_n, r_n
        ind_n, si_n, r_n = measurements[-1]
        x_n, y_n = self.sensor_pose(ind_n, si_n)

        for i, (ind, si, r) in enumerate(measurements[:-1]):
            x, y = self.sensor_pose(ind, si)
            A[i, :] = (2*(x_n - x), 2*(y_n - y))
            b[i] = r**2 - r_n**2 - x**2 + x_n**2 - y**2 + y_n**2

        pos, res, R, s = np.linalg.lstsq(A, b)
        if R < 2:
          return None
        else:
          return pos


    def compute(self):
        """Perform all the computation required to process messages.

        This method is called every time step, before time is updated in the
        robot (before .step()). This method should be the one the robot uses to
        perform all of the SLAM updates.
        """
        logger = logging.getLogger(self.logger_name)
        logger.debug("Computing at time %d", self.t)

        #use previous pose as current pose estimate
        j0 = self.last_pose_ind(self.id)
        p_new = self.x[j0:j0+self.pose_dim] + self.odom_measurements[-1]
        self.x = np.insert(self.x, j0+self.pose_dim, p_new, axis=0)
        self.n_poses[self.id] += 1

        #Try to estimate the initial position of newly visible robots
        done_triangulating = []

        # For all other robots (which have already been localized), update their
        # poses, at exactly the same place (for now).
        for other_id in self.update_ids:
            j0 = self.last_pose_ind(other_id)
            previous_pose = self.x[j0:j0+self.pose_dim]

            # To compute the update, take the previous position and current goal
            # information and pass them through the PID controller. Treat that
            # output as the path that we think the robot must have taken.
            previous_pos = previous_pose[1:].reshape(-1)
            control = self.pid_controller(previous_pos, self.goals[other_id])
            current_pose = previous_pose + control.reshape(-1, 1) # PID update

            if not other_id in self.other_control:
                self.other_control[other_id] = []
            self.other_control[other_id].append(control)

            self.x = np.insert(self.x, j0 + self.pose_dim, current_pose, axis=0)
            self.n_poses[other_id] += 1

        # First time you see each robot (with enough measurements), do some
        # triangulation.
        for other_id in self.initial_ranges.keys():
            pos = self.triangulate(self.initial_ranges[other_id])
            if pos is not None: #Triangulation was successful
                done_triangulating.append(other_id)
                #Use pos as initial state estimate (set th = 0)
                j0 = self.first_pose_ind(other_id)
                p_new = np.vstack(([0], pos))
                self.x = np.insert(self.x, j0, p_new, axis=0)
                self.n_poses[other_id] = 1
                #self.update_ids.add(other_id)

                #Use the most recent measurement for SLAM
                #TODO: Should probably incorporate all measurements for SLAM
                ind = self.n_poses[self.id] - 1
                measurements = [(i, r) for _ind, i, r in
                                self.initial_ranges[other_id] if _ind == ind]
                for i, r in measurements:
                    #measurements stored as (self_pose_index, other_id,
                    #                        other_pose_index, sensor_index,
                    #                        range)
                    meas = (ind, other_id, 0, i, r)
                    self.range_measurements.append(meas)

        # Coupled with the above, delete robot IDs which have been triangulated.
        for other_id in done_triangulating:
            del self.initial_ranges[other_id]


        # Build the system to solve.
        for i in range(0,self.max_iterations):
            A,b = self.build_system()
            if(not self.iterative_update(A,b)):
                break

        # Reset update_ids.
        self.update_ids = set()

        # Update the goals, if necessary.
        self.update_goal()


    def step(self, step):
        """Increment the robot's internal time state by some step size.

        Args:
            step: time to be added to internal state
        """
        self.t += step
        logger = logging.getLogger(self.logger_name)
        logger.debug("Adding time %d to get new time %d", step, self.t)<|MERGE_RESOLUTION|>--- conflicted
+++ resolved
@@ -100,14 +100,9 @@
         j0 = self.pose_dim * (start + self.n_poses[robot_id] - 1)
         return j0
 
-<<<<<<< HEAD
     def sensor_pose(self, ind, si, x = None):
         if x is None:
             x = self.x
-=======
-
-    def sensor_pose(self, ind, si):
->>>>>>> 06b02240
         delta = self.sensor_deltas[si]
         j = self.first_pose_ind(self.id) + self.pose_dim * ind
         pos = x[j+1:j+3, 0]
@@ -253,15 +248,9 @@
         """
 
         message = {"id": self.config['id']}
-<<<<<<< HEAD
         n = min(self.short_range_history, len(self.odom_measurements))
         message["data"] = self.odom_measurements[-n:]
         self.logger.debug("Returning short range message %s", message)
-=======
-        message["data"] = [2]
-        logger = logging.getLogger(self.logger_name)
-        logger.debug("Returning short range message %s", message)
->>>>>>> 06b02240
         return message
 
 
