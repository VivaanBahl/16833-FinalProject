import logging
import math
import numpy as np
import scipy.linalg

from scipy import linalg
from scipy.sparse import csc_matrix
from scipy.sparse.linalg import splu
from scipy.spatial.distance import euclidean

class Robot(object):
    def __init__(self, config):
        """Initialize robot.

        Intializes robot from configuration file. The start position and
        covariance are specified from the configuration, while the ground truth
        is stored in the corresponding RobotMotion.

        Args:
            config: Configuration file.
        """
        self.logger = logging.getLogger("Robot %d" % config['id'])

        self.logger.info("Initializing with config %s", config)
        self.config = config
        self.id = config['id']
        self.goal = config['goal']
        self.pos = config['start'][1:]
        self.th = config['start'][0]
        sigma_init = config['sigma_initial']
        self.sigma_init_inv = np.linalg.inv(scipy.linalg.sqrtm(sigma_init))
        sigma_odom = config['sigma_odom']
        self.sigma_odom_inv = np.linalg.inv(scipy.linalg.sqrtm(sigma_odom))
        self.sensor_deltas = [np.array(s['delta']) for s in config['sensor_parameters']]

        self.start_pos = config['start']
        self.odom_measurements = []
        self.range_measurements = []
        self.n_poses = {self.id : 1}
        self.pose_dim = 3
        self.odom_dim = 3
        self.range_dim = 1

        self.x = np.zeros((self.pose_dim, 1))
        self.x[:, 0] = (self.th, self.pos[0], self.pos[1])

        # Motion Controller Params, could be moved into config
        self.kp_pos = .1
        self.kp_th = 1
        self.v_lin_max = 10
        self.v_th_max = math.pi / 16

        self.t = 0

<<<<<<< HEAD
=======
        self.x = np.asarray([[0],[0]])
        self.max_iterations = 10
        self.stopping_threshold = 1


>>>>>>> 50bec5ea
    def receive_short_range_message(self, message):
        """Handle a short range message.

        Short range messages should be high bandwidth, for when this robot is
        within a certain range of any other robot.

        Args:
            message: An object returned by get_short_range_data() call from
                another robot.
        """
        self.logger.debug("Received short range message %s", message)


    def receive_long_range_message(self, message):
        """Handle a long range message.

        Long range messages should be low bandwidth, for when this robot is far
        away from other robots but still within long range sensor range.
        """
        self.logger.debug("Received long range message %s", message)
        other_id = message.data['id']
        ind = self.n_poses[self.id]
        otherInd = self.n_poses[other_id]
        for i, r in enumerate(message.measurement):
          #measurements stored as (self_pose_index, other_id, other_pose_index,
          #                        sensor_index, range)
          self.range_measurements.append(ind, other_id, otherInd, i, r)


    def receive_odometry_message(self, message):
        """Receive an odometry message to be able to sense the motion.

        This odometry measurement should be a result of the control output.
        Odometry Format:  [linear_velocity, angular_velocity]

        Args:
            message: Odometry measurement as a result of control output.
        """
        self.logger.debug("Received odometry message %s", message)
        self.odom_measurements.append(message)


    def get_short_range_message(self):
        """Get short range message to transmit to another robot.

        This message is allowed to be large, but should only be transmitted when
        the distance between robots is under a certain amount.

        Returns:
            Object to be transmitted to other robots when in short range.
        """

        message = {"id": self.config['id']}
        message["data"] = [2]
        self.logger.debug("Returning short range message %s", message)
        return message


    def get_long_range_message(self):
        """Get long range message to transmit to another robot.

        This message is to be transmitted along with measurements for long
        range communication. The objects returned from here will be relatively
        small.

        Returns:
            Object to be transmitted to other robots in long range.
        """

        message = {"id": self.config['id']}
        message["data"] = [42]
        self.logger.debug("Returning long range message %s", message)
        return message


    def get_control_output(self):
        """Get robot's control output for the current state.

        The robot may attempt to effect some sort of motion at every time step,
        which will be a result of the control output from this time step.

        Control Input:  [linear_velocity, angular_velocity]

        Returns:
            Control output to feed into the robot model.
        """

        #compute position and orientation errors relative to goal
        d_pos = self.goal - self.pos
        goal_th = math.atan2(d_pos[1], d_pos[0])
        d_th = (goal_th - self.th + math.pi) % (2*math.pi) - math.pi

        #Use proportional controllers on linear and angular velocity
        v_lin = min(self.kp_pos * np.linalg.norm(d_pos), self.v_lin_max)
        v_th = min(self.kp_th * d_th, self.v_th_max)
        control_output = np.array([v_lin, v_th])
        self.logger.debug("Returning control output %s", control_output)
        return control_output

    def iterative_update(self,A,b):
        A_sp = csc_matrix(A.T.dot(A))
        A_splu = splu(A_sp)
        prev_x = self.x
        self.x = A_splu.solve(A.T.dot(b))

        if(euclidean(self.x.T,prev_x) < self.stopping_threshold):
            return False
        return True

    def construct_matrix(self):
        b = np.asarray([[1.5],[4],[3]])
        A = np.asarray([[self.x.T[0][0],self.x.T[0][1]],[4,5],[3,6]])
        return A,b

    def build_odom_system(self, A, b, i0):
        for i, (v, w) in enumerate(self.odom_measurements):
            start = sum([self.n_poses[id] if id < self.id for id in self.n_poses])
            j0 = self.pose_dim * (i + start)
            j1 = self.pose_dim * (i + 1 + start)
            p0 = self.x[j0:j0 + self.pose_dim]
            p1 = self.x[j1:j1 + self.pose_dim]
            th = np.atan2(p1[2] - p0[2], p1[1] - p0[1])
            a0 = self.wrapToPi(th - p0[0])
            l = math.sqrt((p1[1] - p0[1])**2 + (p1[2] - p0[2])**2)
            a1 = self.wrapToPi(p1[0] - th)
            H = np.array([[-1, (p0[2] - p1[2]) / l**2, (p0[1] - p1[1]) / l**2,
                           0, (p1[2] - p0[2]) / l**2, (p1[1] - p0[1]) / l**2],
                          [0, (p0[1] - p1[1]) / l, (p0[2] - p1[2]) / l,
                           0, (p1[1] - p0[1]) / l, (p1[2] - p0[2])],
                          [0, (p1[2] - p0[2]) / l**2, (p1[1] - p0[1]) / l**2,
                           -1, (p0[2] - p1[2]) / l**2, (p0[1] - p1[1]) / l**2]])
            H = self.sigma_odom_inv.dot(H)
            A[i0 + self.odom_dim*i:i0 + self.odom_dim*(i + 1), j0:j0 + self.pose_dim] = H[:, :self.pose_dim]
            A[i0 + self.odom_dim*i:i0 + self.odom_dim*(i + 1), j1:j1 + self.pose_dim] = H[:, self.pose_dim:]
            #TODO: odom measurements should be multiplied by dt
            b[i0 + self.odom_dim*i:i0 + self.odom_dim*(i + 1), 0] = [0 - a0, v - l, w - a1]
        return self.odom_dim * len(self.odom_measurements)


    def build_range_system(self, A, b, i0):
        for i, (ind, other_id, other_ind, si, rMeas) in enumerate(self.range_measurements):
            start = sum([self.n_poses[id] if id < self.id for id in self.poses])
            other_start = sum([self.n_poses[id] if id < other_id for id in self.poses])
            j0 = self.pose_dim * (ind + start)
            j1 = self.pose_dim * (other_ind + other_start)
            p0 = self.x[j0:j0 + self.pose_dim]
            p1 = self.x[j1:j1 + self.pose_dim]
            th = p0[0]
            R = np.array([[np.cos(th), -np.sin(th)],
                          [np.sin(th),  np.cos(th)]])

            delta = self.sensor_deltas[si]
            d = p0[1:] + R.dot(delta) - p0[1:]
            r = np.linalg.norm(d)
            H = np.array([[(d[0] * (-delta[0]*np.sin(th) - delta[1]*np.cos(th)) +
                            d[1] * (delta[0]*np.cos(th) - delta[1]*np.sin(th))) / r,
                           d[0] / r, d[1] / r,  0, -d[0] / r, -d[1] / r]])
            H = self.sigma_range_inv.dot(H)
            A[i0 + self.range_dim*i:i0 + self.range_dim*(i+1), j0:j0 + self.pose_dim] = H[:, :self.pose_dim]
            A[i0 + self.range_dim*i:i0 + self.range_dim*(i+1), j1:j1 + self.pose_dim] = H[:, self.pose_dim:]
            b[i0 + self.range_dim*i:i0 + self.range_dim*(i+1), 0] = rMeas - r


    def build_system(self):
        """Build A and b linearized around the current state
        """
        M = len(self.odom_measurements) * self.odom_dim + \
            #len(self.range_measurements) * self.range_dim + \
            self.pose_dim
        N = sum(self.n_poses.values()) * self.pose_dim
        A = scipy.sparse.lil_matrix((M, N))
        b = np.zeros((M, 1))

        #Prior
        A[:self.pose_dim, :self.pose_dim] = self.sigma_init_inv
        b[:self.pose_dim, 0] = self.start_pos

        i0 = self.pose_dim
        i0 += self.build_odom_system(A, b, i0)
        #i0 += self.build_range_system(A, b, i0)

        return A, b


    def compute(self):
        """Perform all the computation required to process messages.

        This method is called every time step, before time is updated in the
        robot (before .step()). This method should be the one the robot uses to
        perform all of the SLAM updates.
        """
        self.logger.debug("Computing at time %d", self.t)
        #use previous pose as current pose estimate
        self.x = np.vstack((self.x, self.x[-self.pose_dim:]))
        self.n_poses[self.id] += 1
        self.build_system()

        dir = np.array([math.cos(self.th), math.sin(self.th)])
        self.pos += self.odom_measurements[-1][0] * dir
        self.th += self.odom_measurements[-1][1]

        for i in range(0,self.max_iterations):
            A,b = self.construct_matrix()
            print(self.x)
            if(not self.iterative_update(A,b)):
                break

    def step(self, step):
        """Increment the robot's internal time state by some step size.

        Args:
            step: time to be added to internal state
        """
        self.t += step
        self.logger.debug("Adding time %d to get new time %d", step, self.t)<|MERGE_RESOLUTION|>--- conflicted
+++ resolved
@@ -52,14 +52,15 @@
 
         self.t = 0
 
-<<<<<<< HEAD
-=======
-        self.x = np.asarray([[0],[0]])
-        self.max_iterations = 10
-        self.stopping_threshold = 1
-
-
->>>>>>> 50bec5ea
+        self.max_iterations = 50
+        self.stopping_threshold = 1e-6
+
+
+    def wrapToPi(self, angle):
+        """Wrap a measurement in radians to [-pi, pi]"""
+        return (angle + math.pi) % (2 * math.pi) - math.pi
+
+
     def receive_short_range_message(self, message):
         """Handle a short range message.
 
@@ -82,11 +83,13 @@
         self.logger.debug("Received long range message %s", message)
         other_id = message.data['id']
         ind = self.n_poses[self.id]
+        if not other_id in self.n_poses:
+          self.n_poses[other_id] = 0
         otherInd = self.n_poses[other_id]
-        for i, r in enumerate(message.measurement):
+        for i, r in enumerate(message.measurements):
           #measurements stored as (self_pose_index, other_id, other_pose_index,
           #                        sensor_index, range)
-          self.range_measurements.append(ind, other_id, otherInd, i, r)
+          self.range_measurements.append((ind, other_id, otherInd, i, r))
 
 
     def receive_odometry_message(self, message):
@@ -169,40 +172,55 @@
             return False
         return True
 
-    def construct_matrix(self):
-        b = np.asarray([[1.5],[4],[3]])
-        A = np.asarray([[self.x.T[0][0],self.x.T[0][1]],[4,5],[3,6]])
-        return A,b
-
     def build_odom_system(self, A, b, i0):
+        """builds the block of A and b corresponding to odometry measurements
+        Args:
+            A: Linear system being built
+            b: Error vector
+            i0: row at which to insert this block
+
+        Returns:
+            Number of rows in this block
+        """
         for i, (v, w) in enumerate(self.odom_measurements):
-            start = sum([self.n_poses[id] if id < self.id for id in self.n_poses])
+            start = sum([self.n_poses[id] for id in self.n_poses if id < self.id])
             j0 = self.pose_dim * (i + start)
             j1 = self.pose_dim * (i + 1 + start)
             p0 = self.x[j0:j0 + self.pose_dim]
             p1 = self.x[j1:j1 + self.pose_dim]
-            th = np.atan2(p1[2] - p0[2], p1[1] - p0[1])
+            eps = 1e-7
+            th = math.atan2(p1[2] - p0[2] + eps, p1[1] - p0[1] + eps)
             a0 = self.wrapToPi(th - p0[0])
-            l = math.sqrt((p1[1] - p0[1])**2 + (p1[2] - p0[2])**2)
+            l = math.sqrt((p1[1] - p0[1] + eps)**2 + (p1[2] - p0[2] + eps)**2)
             a1 = self.wrapToPi(p1[0] - th)
-            H = np.array([[-1, (p0[2] - p1[2]) / l**2, (p0[1] - p1[1]) / l**2,
-                           0, (p1[2] - p0[2]) / l**2, (p1[1] - p0[1]) / l**2],
-                          [0, (p0[1] - p1[1]) / l, (p0[2] - p1[2]) / l,
-                           0, (p1[1] - p0[1]) / l, (p1[2] - p0[2])],
-                          [0, (p1[2] - p0[2]) / l**2, (p1[1] - p0[1]) / l**2,
-                           -1, (p0[2] - p1[2]) / l**2, (p0[1] - p1[1]) / l**2]])
+            H = np.array([[-1, (p0[2] - p1[2] + eps) / l**2, (p0[1] - p1[1] + eps) / l**2,
+                           0, (p1[2] - p0[2] + eps) / l**2, (p1[1] - p0[1] + eps) / l**2],
+                          [0, (p0[1] - p1[1] + eps) / l, (p0[2] - p1[2] + eps) / l,
+                           0, (p1[1] - p0[1] + eps) / l, (p1[2] - p0[2] + eps) / l],
+                          [0, (p1[2] - p0[2] + eps) / l**2, (p1[1] - p0[1] + eps) / l**2,
+                           1, (p0[2] - p1[2] + eps) / l**2, (p0[1] - p1[1] + eps) / l**2]])
             H = self.sigma_odom_inv.dot(H)
             A[i0 + self.odom_dim*i:i0 + self.odom_dim*(i + 1), j0:j0 + self.pose_dim] = H[:, :self.pose_dim]
             A[i0 + self.odom_dim*i:i0 + self.odom_dim*(i + 1), j1:j1 + self.pose_dim] = H[:, self.pose_dim:]
             #TODO: odom measurements should be multiplied by dt
-            b[i0 + self.odom_dim*i:i0 + self.odom_dim*(i + 1), 0] = [0 - a0, v - l, w - a1]
+            b[i0 + self.odom_dim*i:i0 + self.odom_dim*(i + 1), 0] = [self.wrapToPi(0 - a0), v - l, self.wrapToPi(w - a1)]
         return self.odom_dim * len(self.odom_measurements)
 
 
     def build_range_system(self, A, b, i0):
+        """Builds the block of A and b corresponding to range measurements
+        Args:
+            A: Linear system being built
+            b: Error vector
+            i0: row at which to insert this block
+
+        Returns:
+            Number of rows in this block
+
+        """
         for i, (ind, other_id, other_ind, si, rMeas) in enumerate(self.range_measurements):
-            start = sum([self.n_poses[id] if id < self.id for id in self.poses])
-            other_start = sum([self.n_poses[id] if id < other_id for id in self.poses])
+            start = sum([self.n_poses[id] for id in self.poses if id < self.id])
+            other_start = sum([self.n_poses[id] for id in self.poses if id < other_id])
             j0 = self.pose_dim * (ind + start)
             j1 = self.pose_dim * (other_ind + other_start)
             p0 = self.x[j0:j0 + self.pose_dim]
@@ -227,8 +245,8 @@
         """Build A and b linearized around the current state
         """
         M = len(self.odom_measurements) * self.odom_dim + \
+            self.pose_dim
             #len(self.range_measurements) * self.range_dim + \
-            self.pose_dim
         N = sum(self.n_poses.values()) * self.pose_dim
         A = scipy.sparse.lil_matrix((M, N))
         b = np.zeros((M, 1))
@@ -255,17 +273,20 @@
         #use previous pose as current pose estimate
         self.x = np.vstack((self.x, self.x[-self.pose_dim:]))
         self.n_poses[self.id] += 1
-        self.build_system()
 
         dir = np.array([math.cos(self.th), math.sin(self.th)])
         self.pos += self.odom_measurements[-1][0] * dir
         self.th += self.odom_measurements[-1][1]
 
-        for i in range(0,self.max_iterations):
-            A,b = self.construct_matrix()
-            print(self.x)
-            if(not self.iterative_update(A,b)):
-                break
+#        for i in range(0,self.max_iterations):
+#            A,b = self.build_system()
+#            if(not self.iterative_update(A,b)):
+#                break
+#
+#        start = sum([self.n_poses[id] for id in self.n_poses if id < self.id])
+#        j0 = start + self.pose_dim * (self.n_poses[self.id] - 1)
+#        self.pos = self.x[j0 + 1:j0 + 3].flatten()
+#        self.th = self.x[j0]
 
     def step(self, step):
         """Increment the robot's internal time state by some step size.
