#!/usr/bin/env python3

import argparse
import numpy as np
import logging
import time
import yaml

from robot import Robot
from robot_motion import RobotMotion
from vis import Visualizer
from long_range_message import LongRangeMessage
from sensor_model import SensorModel

parser = argparse.ArgumentParser()
parser.add_argument(
    "robot_config",
    type=str,
    help="Configuration file for the robot."
)
parser.add_argument(
    "-r", "--random",
    action="store_true",
    default=False,
    help="Use random number generation rather than a fixed seed."
)
parser.add_argument(
    "-d", "--delay",
    type=float,
    default=0.5,
    help="Time to sleep (in seconds) between time steps"
)
args = parser.parse_args()


def initialize_robots_and_motions(config):
    """Initialize robots and robot motions.

    For each robot, a RobotMotion object will be created. The RobotMotion object
    will store the ground truth sampled from the mean and covariance specified
    in the robot configuration. The Robot will receive the actual mean and
    covariance specified in the initialization file. The number of robots will
    be determined by the configuration file, and they'll be initialized round
    robin from the parameters.

    Args:
        config: Configuration file.

    Returns:
        (robots, motions) tuple of type (list of Robots, list of RobotMotions)
    """

    num_robots = config['num_robots']
    num_parameters = len(config['robot_parameters'])
    logging.debug("Initializing %d Robots, RobotMotions from %d parameters",
            num_robots, num_parameters)

    robots = []
    motions = []
    for i in range(num_robots):
        robot_config = config['robot_parameters'][i % num_parameters].copy()
        robot_config['id'] = i
        robot_config['sigma_initial'] = config['sigma_initial']
        robot_config['sigma_odom'] = config['sigma_odom']

        # Make everything a numpy array.
        for key in robot_config:
            if type(robot_config[key]) == list:
                try:
                    # We might be able to make it a numpy array.
                    robot_config[key] = np.array(robot_config[key], dtype=float)
                except:
                    # But if not, leave it as the mixed types array it is.
                    pass

        robots.append(Robot(robot_config))
        motions.append(RobotMotion(robot_config))

    return robots, motions


def dist(p1, p2):
    """Euclidean distance between two points.

    Args:
        p1: numpy vector for n-dimensional position.
        p2: numpy vector for n-dimensional position.

    Returns:
        Euclidean distance between p1, p2
    """

    return np.linalg.norm(p2 - p1)


def do_long_range_message(config, robot1, robot2, motion1, motion2):
    """Potentially transfer long range messages between robots.

    Depending on whether the robots are within thresh distance, they will
    exchange long range measurements. The long range measurements are sent in
    the form of LongRangeMeasurement objects.

    Args:
        config: Configuration file.
        robot1: First Robot object.
        robot2: Second Robot object.
        motion1: First RobotMotion object.
        motion2: Second RobotMotion object.
    """
                
    # If within long range, exchange long range sensor measurements.
    if dist(motion1.pos, motion2.pos) < config['long_thresh']:
        # Get message data from each robot.
        message1to2_data = robot1.get_long_range_message()
        message2to1_data = robot2.get_long_range_message()
       
        # Create the sensor model, which will be used to make all measurements.
        sm = SensorModel(config) 

        # Compute the pairwise sensor measurements between each robot.
        num_sensors = len(config['sensor_parameters'])

        robot1_measurements = [sm.get_measurement(motion1, i, motion2) 
                for i in range(num_sensors)]
        robot2_measurements = [sm.get_measurement(motion2, i, motion1) 
                for i in range(num_sensors)]

        logging.debug("Robot 1 Measurements: %s", robot1_measurements)
        logging.debug("Robot 2 Measurements: %s", robot2_measurements)

        # Stuff the data into the LongRangeMessages
        message1to2 = LongRangeMessage(message1to2_data, robot1_measurements)
        message2to1 = LongRangeMessage(message2to1_data, robot2_measurements)

        # And then transmit both of the messages.
        # Do it this way to ensure that receiving a message doesn't
        # modify some state inside the robot.
        robot1.receive_long_range_message(message2to1)
        robot2.receive_long_range_message(message1to2)


def do_short_range_message(config, robot1, robot2, motion1, motion2):
    """Potentially transfer long range messages between robots.

    Depending on whether the robots are within thresh distance, they will
    exchange short range measurements. The data exchanged is just what is
    returned by get_short_range_message(), with no additional sensor data.

    Args:
        config: Configuration file.
        robot1: First Robot object.
        robot2: Second Robot object.
        motion1: First RobotMotion object.
        motion2: Second RobotMotion object.
    """
    # If within short range, exchange more detailed data. Note that
    # this allows both long range and short range measurements to be
    # sent when the robots are close enough, with the long range
    # measurements being sent first.
    if dist(motion1.pos, motion2.pos) < config['short_thresh']:
        # Get both message first.
        message1to2 = robot1.get_short_range_message()
        message2to1 = robot2.get_short_range_message()

        # And then transmit both of the messages.
        robot1.receive_short_range_message(message2to1)
        robot2.receive_short_range_message(message1to2)


def main():
    logging.basicConfig(level=logging.DEBUG)
    if not args.random:
        np.random.seed(42)

    with open(args.robot_config) as f:
        config = yaml.load(f.read())

    #  robots = initialize_robots(config)
    #  motions = initialize_robot_motions(config)
    robots, motions = initialize_robots_and_motions(config)
    vis = Visualizer(robots, motions)
    num_robots = len(robots)

    while True:
        for i, (robot, motion) in enumerate(zip(robots, motions)):

            # Ground truth for the robots will be stored elsewhere.
            control_output = robot.get_control_output()
            odometry = motion.apply_control_input(control_output)
            robot.receive_odometry_message(odometry)

        for i in range(num_robots):
            for j in range(i+1, num_robots): # No self messages
                robot1 = robots[i]
                robot2 = robots[j]
                motion1 = motions[i]
                motion2 = motions[j]

<<<<<<< HEAD
                # If within long range, exchange long range sensor measurements.
                if dist(motion1.pos, motion2.pos) < config['long_thresh']:
                    # Get both message first.
                    message1to2 = robot1.get_long_range_message()
                    message2to1 = robot2.get_long_range_message()

                    # And then transmit both of the messages.
                    robot1.receive_long_range_message(message2to1)
                    robot2.receive_long_range_message(message1to2)

                    # Do it this way to ensure that receiving a message doesn't
                    # modify some state inside the robot.

                # If within short range, exchange more detailed data. Note that
                # this allows both long range and short range measurements to be
                # sent when the robots are close enough, with the long range
                # measurements being sent first.
                if dist(motion1.pos, motion2.pos) < config['long_thresh']:
                    # Get both message first.
                    message1to2 = robot1.get_short_range_message()
                    message2to1 = robot2.get_short_range_message()

                    # And then transmit both of the messages.
                    robot1.receive_short_range_message(message2to1)
                    robot2.receive_short_range_message(message1to2)
=======
                # Potentially exchange long / short messages.
                do_long_range_message(config, robot1, robot2, motion1, motion2)
                do_short_range_message(config, robot1, robot2, motion1, motion2)
>>>>>>> ff6aaddb

        # Let each robot perform some computation at each time step.
        for robot in robots:
            robot.compute()

        # Perform visualization update.
        vis.update()

        # As the final step of the loop, update the timestamp for each robot.
        for robot in robots:
            robot.step(1)

        # Sleep for some amount of time.
        time.sleep(args.delay)

if __name__ == "__main__":
    main()<|MERGE_RESOLUTION|>--- conflicted
+++ resolved
@@ -107,22 +107,22 @@
         motion1: First RobotMotion object.
         motion2: Second RobotMotion object.
     """
-                
+
     # If within long range, exchange long range sensor measurements.
     if dist(motion1.pos, motion2.pos) < config['long_thresh']:
         # Get message data from each robot.
         message1to2_data = robot1.get_long_range_message()
         message2to1_data = robot2.get_long_range_message()
-       
+
         # Create the sensor model, which will be used to make all measurements.
-        sm = SensorModel(config) 
+        sm = SensorModel(config)
 
         # Compute the pairwise sensor measurements between each robot.
         num_sensors = len(config['sensor_parameters'])
 
-        robot1_measurements = [sm.get_measurement(motion1, i, motion2) 
+        robot1_measurements = [sm.get_measurement(motion1, i, motion2)
                 for i in range(num_sensors)]
-        robot2_measurements = [sm.get_measurement(motion2, i, motion1) 
+        robot2_measurements = [sm.get_measurement(motion2, i, motion1)
                 for i in range(num_sensors)]
 
         logging.debug("Robot 1 Measurements: %s", robot1_measurements)
@@ -196,37 +196,9 @@
                 motion1 = motions[i]
                 motion2 = motions[j]
 
-<<<<<<< HEAD
-                # If within long range, exchange long range sensor measurements.
-                if dist(motion1.pos, motion2.pos) < config['long_thresh']:
-                    # Get both message first.
-                    message1to2 = robot1.get_long_range_message()
-                    message2to1 = robot2.get_long_range_message()
-
-                    # And then transmit both of the messages.
-                    robot1.receive_long_range_message(message2to1)
-                    robot2.receive_long_range_message(message1to2)
-
-                    # Do it this way to ensure that receiving a message doesn't
-                    # modify some state inside the robot.
-
-                # If within short range, exchange more detailed data. Note that
-                # this allows both long range and short range measurements to be
-                # sent when the robots are close enough, with the long range
-                # measurements being sent first.
-                if dist(motion1.pos, motion2.pos) < config['long_thresh']:
-                    # Get both message first.
-                    message1to2 = robot1.get_short_range_message()
-                    message2to1 = robot2.get_short_range_message()
-
-                    # And then transmit both of the messages.
-                    robot1.receive_short_range_message(message2to1)
-                    robot2.receive_short_range_message(message1to2)
-=======
                 # Potentially exchange long / short messages.
                 do_long_range_message(config, robot1, robot2, motion1, motion2)
                 do_short_range_message(config, robot1, robot2, motion1, motion2)
->>>>>>> ff6aaddb
 
         # Let each robot perform some computation at each time step.
         for robot in robots:
