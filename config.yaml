--- conflicted
+++ resolved
@@ -12,15 +12,9 @@
     [0.0, 0.0, 0.01]
 ]
 robot_parameters:
-<<<<<<< HEAD
-    - start: [0, 0, 0]
-      goal: [42, 50]
-    - start: [0, 0, 0]
-      goal: [12, 20]
-=======
-    - start: [  0,  0]
+    - start: [  0,  0, 0]
       goal:  [-10,  5]
-    - start: [  0,  0]
+    - start: [  0,  0, 0]
       goal:  [ 12, 20]
 sensor_parameters:
     - delta: [0,  1]
@@ -29,5 +23,4 @@
     - delta: [0, -1]
       orientation: 180
       fov: 360
-sensor_sigma: 0.1
->>>>>>> ff6aaddb
+sensor_sigma: 0.1